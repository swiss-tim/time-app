--- conflicted
+++ resolved
@@ -23,15 +23,11 @@
 TIMEZONE_PATTERN = r' GMT[+-]\d{2}:\d{2} '
 MILLISECONDS_PER_HOUR = 1000 * 60 * 60
 
-<<<<<<< HEAD
-=======
 # Global category order for consistent display
 GLOBAL_CATEGORY_ORDER = [
     'Sleep', 'Work', 'Active', 'Relax & Wonder',
     'Responsibilities ', 'Emotional Work', 'Connect'
 ]
-
->>>>>>> f63dc29b
 # =============================================================================
 # UTILITY FUNCTIONS
 # =============================================================================
@@ -122,27 +118,17 @@
 
         while current.date() < end.date():
             next_day = pd.Timestamp(
-<<<<<<< HEAD
-                year=current.year, month=current.month, day=current.day) + pd.Timedelta(days=1)
-=======
                 year=current.year,
                 month=current.month,
                 day=current.day
             ) + pd.Timedelta(days=1)
->>>>>>> f63dc29b
             ms_in_day = (next_day - current).total_seconds() * 1000
             records.append({
                 'start': current,
                 'end': next_day,
                 'activityCategoryName': row['activityCategoryName'],
-<<<<<<< HEAD
-                # <-- FIX: preserve activityName
-                'activityName': row['activityName'],
-                'note': row.get('note', ''),  # <-- FIX: preserve note
-=======
                 'activityName': row['activityName'],
                 'note': row.get('note', ''),
->>>>>>> f63dc29b
                 'duration_hours': ms_in_day / MILLISECONDS_PER_HOUR
             })
             remaining_ms -= ms_in_day
@@ -152,14 +138,8 @@
             'start': current,
             'end': end,
             'activityCategoryName': row['activityCategoryName'],
-<<<<<<< HEAD
-            # <-- FIX: preserve activityName
-            'activityName': row['activityName'],
-            'note': row.get('note', ''),  # <-- FIX: preserve note
-=======
             'activityName': row['activityName'],
             'note': row.get('note', ''),
->>>>>>> f63dc29b
             'duration_hours': remaining_ms / MILLISECONDS_PER_HOUR
         })
     df_split_local = pd.DataFrame(records)
@@ -189,17 +169,6 @@
         # Read the uploaded file
         df_raw = pd.read_csv(
             uploaded_file,
-<<<<<<< HEAD
-            usecols=['activityCategoryName', 'activityName',
-                     'activityStartDate', 'activityDuration [ms]', 'note'],
-            sep=',',
-            engine='python'
-        )
-
-        # Validate the uploaded file has required columns
-        required_columns = ['activityCategoryName', 'activityName',
-                            'activityStartDate', 'activityDuration [ms]']
-=======
             usecols=[
                 'activityCategoryName',
                 'activityName',
@@ -215,21 +184,11 @@
             'activityName',
             'activityStartDate',
             'activityDuration [ms]']
->>>>>>> f63dc29b
         missing_columns = [
             col for col in required_columns if col not in df_raw.columns]
 
         if missing_columns:
             st.error(
-<<<<<<< HEAD
-                f"❌ Uploaded file is missing required columns: {', '.join(missing_columns)}")
-            st.info(
-                "Required columns: activityCategoryName, activityName, activityStartDate, activityDuration [ms]")
-            st.info("Falling back to default data file.")
-            # Fallback to default file
-            csv_path = os.path.join(os.path.dirname(
-                __file__), '..', 'data', 'time.csv')
-=======
                 f"❌ Uploaded file is missing required columns: "
                 f"{', '.join(missing_columns)}")
             st.info(
@@ -239,20 +198,14 @@
             # Fallback to default file
             csv_path = os.path.join(
                 os.path.dirname(__file__), '..', 'data', 'time.csv')
->>>>>>> f63dc29b
             df_raw = load_csv(csv_path)
         else:
             # Check if file has data
             if df_raw.empty:
                 st.warning(
                     "⚠️ Uploaded file is empty. Falling back to default data file.")
-<<<<<<< HEAD
-                csv_path = os.path.join(os.path.dirname(
-                    __file__), '..', 'data', 'time.csv')
-=======
                 csv_path = os.path.join(
                     os.path.dirname(__file__), '..', 'data', 'time.csv')
->>>>>>> f63dc29b
                 df_raw = load_csv(csv_path)
             else:
                 pass
@@ -295,13 +248,6 @@
     with col1:
         st.metric("Total Records", len(df_raw))
     with col2:
-<<<<<<< HEAD
-        st.metric("Date Range",
-                  f"{df_split['date'].min()} to {df_split['date'].max()}")
-    with col3:
-        st.metric("Activity Categories",
-                  df_split['activityCategoryName'].nunique())
-=======
         st.metric(
             "Date Range",
             f"{df_split['date'].min()} to {df_split['date'].max()}"
@@ -310,7 +256,6 @@
         st.metric(
             "Activity Categories",
             df_split['activityCategoryName'].nunique())
->>>>>>> f63dc29b
 else:
     st.warning("⚠️ No valid data found in the selected file.")
 
@@ -382,14 +327,9 @@
 
 # toggle to include/remove Sleep category (controls stacking + legend + pie)
 include_sleep = st.checkbox(
-<<<<<<< HEAD
-    "Include 'Sleep' category", value=True, key='include_sleep')
-=======
     "Include 'Sleep' category",
     value=True,
     key='include_sleep')
->>>>>>> f63dc29b
-
 # active order used for all charts (remove sleep when toggle is off)
 if include_sleep:
     active_category_order = global_category_order
@@ -429,18 +369,6 @@
     # Use actual Streamlit buttons
     col1, col2 = st.columns([1, 1])
     with col1:
-<<<<<<< HEAD
-        st.button("←", key=f"left_{period}",
-                  on_click=shift_period_left, args=(period,))
-    with col2:
-        st.button("→", key=f"right_{period}",
-                  on_click=shift_period_right, args=(period,))
-
-    # --- BUG FIX for disappearing data ---
-    # compute date range and fetch rows by filtering the main dataframe directly.
-    start_date, end_date = get_period_dates(
-        period, st.session_state.get(f"current_{period}"))
-=======
         st.button(
             "←",
             key=f"left_{period}",
@@ -463,7 +391,6 @@
     start_date, end_date = get_period_dates(
         period, st.session_state.get(
             f"current_{period}"))
->>>>>>> f63dc29b
     if not df_split.empty:
         period_df = df_split[(df_split['date'] >= start_date) & (
             df_split['date'] <= end_date)].copy()
@@ -503,11 +430,6 @@
             period_df['cat_rank'] = period_df['Activity Category'].astype(
                 str).map(rank_map)
 
-<<<<<<< HEAD
-            bars = alt.Chart(period_df).mark_bar(size=14).encode(
-                x=alt.X('start_dt:T',
-                        axis=alt.Axis(format='%H', title='', grid=True, tickCount=13, labelLimit=0)),
-=======
             bars = alt.Chart(period_df).mark_bar(
                 size=14).encode(
                 x=alt.X(
@@ -517,9 +439,7 @@
                         title='',
                         grid=True,
                         tickCount=13,
-                        labelLimit=0)),
->>>>>>> f63dc29b
-                x2='end_dt:T',
+                        labelLimit=0)),                x2='end_dt:T',
                 y=alt.Y(
                     'Activity Category:N',
                     title=None,
@@ -529,22 +449,6 @@
                         domain=active_category_order)),
                 color=alt.Color(
                     'Activity Category:N',
-<<<<<<< HEAD
-                    scale=alt.Scale(domain=global_category_order,
-                                    scheme='category20'),
-                    legend=None
-                ),
-                tooltip=[
-                    alt.Tooltip('activityCategoryName:N', title='Category'),
-                    alt.Tooltip('start_dt:T', title='Start',
-                                format='%Y-%m-%d %H:%M'),
-                    alt.Tooltip('end_dt:T', title='End',
-                                format='%Y-%m-%d %H:%M'),
-                    alt.Tooltip('duration_hhmm:N', title='Duration (hh:mm)'),
-                    alt.Tooltip('activityName:N', title='Activity')
-                ]
-            )
-=======
                     scale=alt.Scale(
                         domain=global_category_order,
                         scheme='category20'),
@@ -567,7 +471,6 @@
                     alt.Tooltip(
                         'activityName:N',
                         title='Activity')])
->>>>>>> f63dc29b
             chart_day = bars.properties(
                 width=900,
                 title=f'Day timeline ({st.session_state.get(f"current_{period}")})',
@@ -582,13 +485,9 @@
                 'duration_hours'].sum().unstack(fill_value=0)
             agg = agg.sort_index()
             df_melt_period = agg.reset_index().melt(
-<<<<<<< HEAD
-                id_vars='date', var_name='Activity Category', value_name='Duration (hours)')
-=======
                 id_vars='date',
                 var_name='Activity Category',
                 value_name='Duration (hours)')
->>>>>>> f63dc29b
             df_melt_period['date'] = pd.to_datetime(df_melt_period['date'])
             df_melt_period['Duration (hours)'] = pd.to_numeric(
                 df_melt_period['Duration (hours)'], errors='coerce').fillna(0)
@@ -617,11 +516,6 @@
                     color=alt.Color(
                         'Activity Category:N',
                         scale=alt.Scale(
-<<<<<<< HEAD
-                            domain=global_category_order, scheme='category20'),
-                        legend=alt.Legend(
-                            title='Activity Category', orient='bottom', direction='horizontal', columns=5)
-=======
                             domain=global_category_order, scheme='category20'
                         ),
                         legend=alt.Legend(
@@ -630,7 +524,6 @@
                             direction='horizontal',
                             columns=5
                         )
->>>>>>> f63dc29b
                     ),
                     order=alt.Order('cat_rank:Q', sort='ascending'),
                     tooltip=[
@@ -657,13 +550,8 @@
         timeline_display['End Date'] = pd.to_datetime(
             timeline_display['end']).dt.strftime('%b-%d %a %H:%M')
 
-<<<<<<< HEAD
-    # Pie chart: show category share for the selected period using the same colors
-=======
     # Pie chart: show category share for the selected period using the same
-    # colors
->>>>>>> f63dc29b
-    if not period_df.empty:
+    # colors    if not period_df.empty:
         pie_df = (period_df.groupby('activityCategoryName')['duration_hours']
                   .sum()
                   .rename_axis('Category')
@@ -673,14 +561,6 @@
 
         if not pie_df.empty:
             pie_df['Percentage'] = (
-<<<<<<< HEAD
-                pie_df['duration_hours'] / pie_df['duration_hours'].sum() * 100).round(1)
-            pie_labels = pie_df.apply(
-                lambda r: f"{r['Category']}<br>{r['Percentage']}%", axis=1)
-            # Use hours_to_hhmm for hover text
-            pie_hovertext = pie_df.apply(
-                lambda r: f"{r['Category']}<br>{r['Percentage']}%<br>{hours_to_hhmm(r['duration_hours'])} h", axis=1)
-=======
                 pie_df['duration_hours'] /
                 pie_df['duration_hours'].sum() *
                 100).round(1)
@@ -696,18 +576,9 @@
                 ),
                 axis=1
             )
->>>>>>> f63dc29b
-
             # Define color_map here using Altair's category20 palette and
             # global_category_order
             alt_category20 = [
-<<<<<<< HEAD
-                "#1f77b4", "#aec7e8", "#ff7f0e", "#ffbb78", "#2ca02c", "#98df8a",
-                "#d62728", "#ff9896", "#9467bd", "#c5b0d5", "#8c564b", "#c49c94",
-                "#e377c2", "#f7b6d2", "#7f7f7f", "#c7c7c7", "#bcbd22", "#dbdb8d",
-                "#17becf", "#9edae5"
-            ]
-=======
                 "#1f77b4",
                 "#aec7e8",
                 "#ff7f0e",
@@ -728,7 +599,6 @@
                 "#dbdb8d",
                 "#17becf",
                 "#9edae5"]
->>>>>>> f63dc29b
             color_map = {cat: alt_category20[i % len(
                 alt_category20)] for i, cat in enumerate(global_category_order)}
             pie_colors = [color_map.get(cat, "#CCCCCC")
@@ -746,14 +616,9 @@
                 marker=dict(colors=pie_colors),
                 showlegend=False
             ))
-<<<<<<< HEAD
-            fig.update_traces(textposition='auto',
-                              insidetextorientation='horizontal')
-=======
             fig.update_traces(
                 textposition='auto',
                 insidetextorientation='horizontal')
->>>>>>> f63dc29b
             fig.update_layout(
                 title=f'Category share ({period})',
                 height=600,
@@ -783,7 +648,6 @@
         )
 
 
-
 def show_copyable_text(period, period_df):
     # Get the date range for the selected tab
     current_date = st.session_state.get(f"current_{period}")
@@ -796,13 +660,9 @@
 
     # Use the same order for categories as in the timeline
     ordered_cats = [
-<<<<<<< HEAD
-        cat for cat in global_category_order if cat in df['activityCategoryName'].unique()]
-=======
         cat for cat in global_category_order
         if cat in df['activityCategoryName'].unique()
     ]
->>>>>>> f63dc29b
     lines = []
     for cat in ordered_cats:
         cat_df = df[df['activityCategoryName'] == cat]
@@ -810,14 +670,10 @@
             continue
         total_cat_hours = cat_df['duration_hours'].sum()
         cat_percentage = int(
-<<<<<<< HEAD
-            round((total_cat_hours / total_hours) * 100)) if total_hours > 0 else 0
-=======
             round(
                 (total_cat_hours /
                  total_hours) *
                 100)) if total_hours > 0 else 0
->>>>>>> f63dc29b
         lines.append(
             f"{cat_percentage:02d}% {hours_to_hhmm(total_cat_hours)}h {cat}")
         if has_activity:
@@ -835,15 +691,10 @@
             for act, act_hours, act_df in activity_durations:
                 # Calculate activity percentage of total time
                 act_percentage = int(
-<<<<<<< HEAD
-                    round((act_hours / total_hours) * 100)) if total_hours > 0 else 0
-=======
                     round(
                         (act_hours /
                          total_hours) *
                         100)) if total_hours > 0 else 0
->>>>>>> f63dc29b
-
                 # Collect unique notes for this activity
                 notes = act_df['note'].dropna().astype(str).str.strip()
                 notes = notes[notes != ''].unique()
@@ -851,14 +702,6 @@
                 if len(notes) > 0:
                     notes_str = ', '.join(notes[:3])  # Limit to first 3 notes
                     if len(notes) > 3:
-<<<<<<< HEAD
-                        notes_str += f' (+{len(notes)-3} more)'
-                    lines.append(
-                        f"   └─ {act_percentage:02d}% {hours_to_hhmm(act_hours)}h {act} ({notes_str})")
-                else:
-                    lines.append(
-                        f"   └─ {act_percentage:02d}% {hours_to_hhmm(act_hours)}h {act}")
-=======
                         notes_str += f' (+{len(notes) - 3} more)'
                     lines.append(
                         f"   └─ {act_percentage:02d}% "
@@ -868,7 +711,6 @@
                     lines.append(
                         f"   └─ {act_percentage:02d}% {hours_to_hhmm(act_hours)}h {act}"
                     )
->>>>>>> f63dc29b
         else:
             for _, row in cat_df.iterrows():
                 lines.append(f"   └─ {hours_to_hhmm(row['duration_hours'])} h")
@@ -908,16 +750,11 @@
     elif period == "Month":
         start = current_date.replace(day=1)
         # get first day of next month then subtract one day
-<<<<<<< HEAD
-        next_month = (pd.Timestamp(start) + pd.Timedelta(days=32)
-                      ).replace(day=1).date()
-=======
         next_month = (
             pd.Timestamp(start) +
             pd.Timedelta(
                 days=32)).replace(
             day=1).date()
->>>>>>> f63dc29b
         end = next_month - datetime.timedelta(days=1)
     elif period == "Year":
         start = current_date.replace(month=1, day=1)
